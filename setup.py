--- conflicted
+++ resolved
@@ -16,11 +16,7 @@
     'Django>=1.3',
 ]
 
-<<<<<<< HEAD
 version = (0, 1, 0, 'final')
-=======
-version = (0, 1, 0, 'alpha')
->>>>>>> c1015b71
 
 
 def get_version():
