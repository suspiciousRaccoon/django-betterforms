#!/usr/bin/env python
from setuptools import setup, find_packages
import subprocess
import os

__doc__ = """
App for Django featuring improved form base classes.
"""


def read(fname):
    return open(os.path.join(os.path.dirname(__file__), fname)).read()

STAGE = 'alpha'

<<<<<<< HEAD
install_requires = [
    'Django>=1.3',
]

version = (0, 1, 2, 'final')
=======
version = (0, 1, 3, STAGE)
>>>>>>> e53ac95b


def get_version():
    number = '.'.join(map(str, version[:3]))
    stage = version[3]
    if stage == 'final':
        return number
    elif stage == 'alpha':
        process = subprocess.Popen('git rev-parse HEAD'.split(), stdout=subprocess.PIPE)
        stdout, stderr = process.communicate()
        return number + '-' + stdout.strip()[:8]

setup(
    name='django-betterforms',
    version=get_version(),
    description=__doc__,
    long_description=read('README.rst'),
    url="https://django-betterforms.readthedocs.org/en/latest/",
    author="Fusionbox",
    author_email='programmers@fusionbox.com',
    packages=[package for package in find_packages() if package.startswith('betterforms')],
    install_requires=[
        'Django>=1.3',
    ],
    tests_require=[
        'mock>=1.0.1',
    ],
    zip_safe=False,
    include_package_data=True,
)<|MERGE_RESOLUTION|>--- conflicted
+++ resolved
@@ -11,17 +11,9 @@
 def read(fname):
     return open(os.path.join(os.path.dirname(__file__), fname)).read()
 
-STAGE = 'alpha'
+STAGE = 'final'
 
-<<<<<<< HEAD
-install_requires = [
-    'Django>=1.3',
-]
-
-version = (0, 1, 2, 'final')
-=======
 version = (0, 1, 3, STAGE)
->>>>>>> e53ac95b
 
 
 def get_version():
